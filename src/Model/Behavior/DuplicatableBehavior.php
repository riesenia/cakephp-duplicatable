--- conflicted
+++ resolved
@@ -39,10 +39,7 @@
         'prepend' => [],
         'append' => [],
         'saveOptions' => [],
-<<<<<<< HEAD
-=======
         'preserveJoinData' => false,
->>>>>>> 65d38be6
     ];
 
     /**
@@ -203,12 +200,12 @@
         // set translations as new
         if (!empty($entity->_translations)) {
             foreach ($entity->_translations as $translation) {
-                $translation->isNew(true);
+                $translation->setNew(true);
             }
         }
 
         // set as new
-        $entity->isNew(true);
+        $entity->setNew(true);
     }
 
     /**
@@ -294,11 +291,11 @@
     {
         switch ($action) {
             case 'remove':
-                $entity->unsetProperty($prop);
+                $entity->unset($prop);
 
                 if (!empty($entity->_translations)) {
                     foreach ($entity->_translations as &$translation) {
-                        $translation->unsetProperty($prop);
+                        $translation->unset($prop);
                     }
                 }
                 break;
