<?php
namespace Duplicatable\Test\Fixture;

use Cake\TestSuite\Fixture\TestFixture;

class InvoicesFixture extends TestFixture
{
    public $fields = [
        'id' => ['type' => 'integer'],
        'invoice_type_id' => ['type' => 'integer', 'default' => null, 'null' => true],
        'name' => ['type' => 'string', 'default' => null, 'null' => true],
        'contact_name' => ['type' => 'string', 'default' => null, 'null' => true],
        'copied' => ['type' => 'boolean', 'null' => false],
        'created' => ['type' => 'datetime', 'default' => null, 'null' => true],
        '_constraints' => [
            'primary' => ['type' => 'primary', 'columns' => ['id']],
        ],
    ];

    public $records = [
        [
            'id' => 1,
            'invoice_type_id' => 2,
            'name' => 'Invoice name',
            'contact_name' => 'Contact name',
            'copied' => 0,
            'created' => '2015-03-17 01:20:23',
        ],
        [
            'id' => 2,
            'invoice_type_id' => 1,
            'name' => 'Invoice name 2',
            'contact_name' => 'Contact name 2',
            'copied' => 0,
            'created' => '2015-05-17 03:20:54',
        ],
<<<<<<< HEAD
=======
        [
            'id' => 3,
            'invoice_type_id' => 1,
            'name' => 'Invoice with removed optionally null associations',
            'contact_name' => 'Contact name 3',
            'copied' => 0,
            'created' => '2015-05-17 03:20:54',
        ],
>>>>>>> 12dc96e8
    ];
}<|MERGE_RESOLUTION|>--- conflicted
+++ resolved
@@ -34,8 +34,6 @@
             'copied' => 0,
             'created' => '2015-05-17 03:20:54',
         ],
-<<<<<<< HEAD
-=======
         [
             'id' => 3,
             'invoice_type_id' => 1,
@@ -44,6 +42,5 @@
             'copied' => 0,
             'created' => '2015-05-17 03:20:54',
         ],
->>>>>>> 12dc96e8
     ];
 }